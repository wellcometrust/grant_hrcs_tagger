import akin
import numpy as np
import pandas as pd
from nihr_data import read_nihr_dataset
from ukhra_data import load_combined_ukhra_datasets


def hc_rename(hc_values):
    """ Steamline HC naming

    Args:
        hc_value(str): health category name

    Return:
        str: renamed health category name

    """
    hc_values = hc_values.apply(lambda lst: [x.strip().lower() for x in lst])

    streamline_dict = {
            'cancer': 'cancer and neoplasms',
            'cardio': 'cardiovascular',
            'congenital': 'congenital disorders',
            'inflammatory': 'inflammatory and immune system',
            'inflamation and immune': 'inflammatory and immune system',
            'inflammatory and immune system': 'inflammatory and immune system',
            'injuries': 'injuries and accidents',
            'mental': 'mental health',
            'metabolic': 'metabolic and endocrine',
            'muscle': 'musculoskeletal',
            'oral': 'oral and gastrointestinal',
            'renal': 'renal and urogenital',
            'reproduction': 'reproductive health and childbirth',
            'generic': 'generic health relevance',
            'other': 'disputed aetiology and other'
        }

    hc_values = hc_values.apply(
        lambda lst: [streamline_dict.get(x, x) for x in lst]
    )

    return hc_values


def deduplicate(df):
    """ Remove duplicate and near duplicate texts from AllText column.

    Args:
        df(pd.DataFrame): Dataframe containing text corpus to deduplicate.

    Returns:
        pd.DataFrame: Dataframe with duplicates removed.

    """
    # Remove exact duplicate text (case insensitive).
    df['lower'] = df['AllText'].str.lower()
    df.drop_duplicates(subset='lower', inplace=True, keep='last')

    # Remove near duplicate texts using locality sensitive hashing.
    minhash = akin.UniMinHash(seed=7)
    signatures = minhash.transform(df['lower'])
    lsh = akin.LSH(minhash.permutations, seed=1)
    lsh.update(signatures, df.index)
    adj = lsh.adjacency_list(min_jaccard=0.6)

    deduplicated_ids = set()
    duplicate_ids = set()
    for node, neighbours in adj.items():
        if node not in duplicate_ids:
            deduplicated_ids.add(node)
            duplicate_ids.update(neighbours)

<<<<<<< HEAD
    # deduplicated_ids = set(adj.keys()) - duplicate_ids
=======
>>>>>>> 32a82c37
    df = df.filter(list(deduplicated_ids), axis=0)
    df.drop(columns=['lower'], inplace=True)

    return df


def process_abstracts(df):
    """ Clean and combine title and abstract texts.
    """
<<<<<<< HEAD
    title_nulls = ['Award title unavailable',
        'MRC Studentship - Award title not available in public dataset',
        'Redacted for public dataset',
        'award title not available in public dataset',
        'no title available']

    abstract_nulls = ['(pivotal) study',
        'abstract not available',
        'award abstract not available in public dataset',
        'award abstract unavailable for analysis or public dataset',
=======
    title_nulls = [
        'no title available',
        'award title not available in public dataset',
        'mrc studentship - award title not available in public dataset'
    ]

    abstract_nulls = [
>>>>>>> 32a82c37
        'award abstract unavailable in public dataset',
        'awardabstract',
        'cso nrs career research fellowship award - no abstract available',
        'mrc studentship - award abstract not available in public dataset',
        'nihr biomedical research centre (brc) award - no abstract available',
        'nihr biomedical research unit (bru) award - no abstract available',
        'nihr collaboration for leadership in applied health research and care (clahrc) award - no abstract available',
        'nihr healthcare technology cooperative (htc) - no abstract available',
<<<<<<< HEAD
        'nihr imperial patient safety translational research centre - no abstract available',
        'no abstract',
        'no abstract available for this analysis',
        'no abstract available for this analysis.',
        'no abstract available/provided',
        'no abstract available/provided or marked confidential',
        'no abstract provided for this analysis',
        'paper abstract only',
        'rare diseases translational research collaboration (trc) - no abstract available',
        'redacted for public dataset']
    
=======
        'nihr imperial patient safety translational research centre -'
        ' no abstract available',
        'rare diseases translational research collaboration (trc)'
        ' - no abstract available',
        'no abstract',
        'mrc studentship - award abstract not available in public dataset'
    ]

>>>>>>> 32a82c37
    df['AwardTitle'] = np.where(
        df['AwardTitle'].str.strip().str.lower().isin(title_nulls),
        '',
        df['AwardTitle']
    )

    df['AwardAbstract'] = np.where(
        df['AwardAbstract'].str.strip().str.lower().isin(abstract_nulls),
        '',
        df['AwardAbstract']
    )

    # Remove common funder specific boiler plate prefixes from abstracts.
    for term in (
        'background',
        'background,',
        'background:',
        'objectives'
    ):
        # ToDo: Replace with regex.
        df['AwardAbstract'] = np.where(
            df['AwardAbstract'].str[:len(term)].str.lower() == term,
            df['AwardAbstract'].str[len(term):],
            df['AwardAbstract']
        )

    df['AwardAbstract'] = df['AwardAbstract'].str.strip()
    df['AllText'] = df['AwardTitle'] + ' ' + df['AwardAbstract']
    df.drop(columns=['AwardTitle', 'AwardAbstract'], inplace=True)
    df = df.loc[df['AllText'].str.len() >= 110].copy()

    df = deduplicate(df)

    return df


def build_dataset():
    """Builds single cleaned dataset from downloaded files"""
    print('Loading UKHRA datasets...')
    combined_ukhra_df = load_combined_ukhra_datasets()
    print('Loading NIHR datasets...')
    nihr_df = read_nihr_dataset()

    nihr = 'Department of Health and Social Care'
    nihr_refs = combined_ukhra_df.loc[
        combined_ukhra_df['FundingOrganisation'] == nihr
    ]['OrganisationReference']

    nihr_df = nihr_df.loc[nihr_df['OrganisationReference'].isin(nihr_refs)]

    print('Combining and cleaning datasets...')
    df = pd.concat([combined_ukhra_df, nihr_df], ignore_index=True)

    df = process_abstracts(df)
    df['HC'] = hc_rename(df['HC'])

    # Mixed org data types cause a pyarrow error when saving to parquet.
    df['OrganisationReference'] = df['OrganisationReference'].astype(str)
    df.to_parquet('data/clean/clean.parquet', index=False)


if __name__ == '__main__':
    build_dataset()<|MERGE_RESOLUTION|>--- conflicted
+++ resolved
@@ -70,10 +70,6 @@
             deduplicated_ids.add(node)
             duplicate_ids.update(neighbours)
 
-<<<<<<< HEAD
-    # deduplicated_ids = set(adj.keys()) - duplicate_ids
-=======
->>>>>>> 32a82c37
     df = df.filter(list(deduplicated_ids), axis=0)
     df.drop(columns=['lower'], inplace=True)
 
@@ -83,7 +79,6 @@
 def process_abstracts(df):
     """ Clean and combine title and abstract texts.
     """
-<<<<<<< HEAD
     title_nulls = ['Award title unavailable',
         'MRC Studentship - Award title not available in public dataset',
         'Redacted for public dataset',
@@ -94,15 +89,6 @@
         'abstract not available',
         'award abstract not available in public dataset',
         'award abstract unavailable for analysis or public dataset',
-=======
-    title_nulls = [
-        'no title available',
-        'award title not available in public dataset',
-        'mrc studentship - award title not available in public dataset'
-    ]
-
-    abstract_nulls = [
->>>>>>> 32a82c37
         'award abstract unavailable in public dataset',
         'awardabstract',
         'cso nrs career research fellowship award - no abstract available',
@@ -111,7 +97,6 @@
         'nihr biomedical research unit (bru) award - no abstract available',
         'nihr collaboration for leadership in applied health research and care (clahrc) award - no abstract available',
         'nihr healthcare technology cooperative (htc) - no abstract available',
-<<<<<<< HEAD
         'nihr imperial patient safety translational research centre - no abstract available',
         'no abstract',
         'no abstract available for this analysis',
@@ -123,16 +108,6 @@
         'rare diseases translational research collaboration (trc) - no abstract available',
         'redacted for public dataset']
     
-=======
-        'nihr imperial patient safety translational research centre -'
-        ' no abstract available',
-        'rare diseases translational research collaboration (trc)'
-        ' - no abstract available',
-        'no abstract',
-        'mrc studentship - award abstract not available in public dataset'
-    ]
-
->>>>>>> 32a82c37
     df['AwardTitle'] = np.where(
         df['AwardTitle'].str.strip().str.lower().isin(title_nulls),
         '',
