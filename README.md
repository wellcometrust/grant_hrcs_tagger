# Grant HRCS Tagging Model
Machine learning classifier model for tagging research grants with HRCS Health Category and Research Activity Code tags based on title and grant abstract.

### Data
Aknowledgement, the data used for this project was compiled as part of the UK Health Research Analysis studies: UK Health Research Analysis 2022 (UK Clinical Research Collaboration , 2023) https://hrcsonline.net/reports/analysis-reports/uk-health-research-analysis-2022/.

<<<<<<< HEAD
Aknowledgement, the data used for this project was compiled as part of the UK Health Research Analysis studies: UK Health Research Analysis 2022 (UK Clinical Research Collaboration , 2023) https://hrcsonline.net/reports/analysis-reports/uk-health-research-analysis-2022/.

## Set up

### 1. Environment set up

Start with setting up the virtual environment for this project. Make sure you have conda installed as we will use it as an environment manager. [If conda is not installed, installing miniconda is a good starting point](https://docs.anaconda.com/miniconda/install/#quick-command-line-install)

:green_apple: On Mac M1 `conda env create -f environment_mac.yml` 
:penguin: On Linux `conda env create -f environment.yml` 

The environment can be activates with `conda activate hrcs_tagger`

### 2. Downloading the dataset

To Download the UK Health Research Analysis data used for training, run `make build_dataset`. This make command assumes `wget` is installed, which on a Mac you will have to install first, `brew install wget`.
=======
To download data and compile into a cleaned training dataset, use the below command:
```shell
make build_dataset
```
- This command downloads the tagged Excel data from from https://hrcsonline.net/.
- Then calls a Python script that compiles these datasets into single cleaned parquet files.
- Each parquet file represents a tag type with one file for RAC division, RAC group and Health Category.
- Each row represents a grant and tag combination, there can be multiple rows/tags per grant.
>>>>>>> 995a6c73
<|MERGE_RESOLUTION|>--- conflicted
+++ resolved
@@ -4,7 +4,6 @@
 ### Data
 Aknowledgement, the data used for this project was compiled as part of the UK Health Research Analysis studies: UK Health Research Analysis 2022 (UK Clinical Research Collaboration , 2023) https://hrcsonline.net/reports/analysis-reports/uk-health-research-analysis-2022/.
 
-<<<<<<< HEAD
 Aknowledgement, the data used for this project was compiled as part of the UK Health Research Analysis studies: UK Health Research Analysis 2022 (UK Clinical Research Collaboration , 2023) https://hrcsonline.net/reports/analysis-reports/uk-health-research-analysis-2022/.
 
 ## Set up
@@ -20,9 +19,8 @@
 
 ### 2. Downloading the dataset
 
-To Download the UK Health Research Analysis data used for training, run `make build_dataset`. This make command assumes `wget` is installed, which on a Mac you will have to install first, `brew install wget`.
-=======
-To download data and compile into a cleaned training dataset, use the below command:
+To Download the UK Health Research Analysis data used for training, run: 
+
 ```shell
 make build_dataset
 ```
@@ -30,4 +28,5 @@
 - Then calls a Python script that compiles these datasets into single cleaned parquet files.
 - Each parquet file represents a tag type with one file for RAC division, RAC group and Health Category.
 - Each row represents a grant and tag combination, there can be multiple rows/tags per grant.
->>>>>>> 995a6c73
+
+This make command assumes `wget` is installed, which on a Mac you will have to install first, `brew install wget`.